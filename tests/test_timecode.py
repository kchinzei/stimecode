--- conflicted
+++ resolved
@@ -174,7 +174,13 @@
         tc = Timecode('59.94', frames=5178817)
         self.assertEqual('00:00:00;00', tc.__str__())
 
-<<<<<<< HEAD
+        tc = Timecode('25', 421729315)
+        self.assertEqual('19:23:14:23', tc.__str__())
+
+        tc = Timecode('29.97', 421729315)
+        self.assertEqual('19:23:14;23', tc.__str__())
+        self.assertTrue(tc.drop_frame)
+
     def test_start_seconds_argument_is_zero(self):
         """testing if a ValueError will be raised when the start_seconds
         parameters is zero.
@@ -186,14 +192,6 @@
             str(cm.exception),
             '``start_seconds`` argument can not be 0'
         )
-=======
-        tc = Timecode('25', 421729315)
-        self.assertEqual('19:23:14:23', tc.__str__())
-
-        tc = Timecode('29.97', 421729315)
-        self.assertEqual('19:23:14;23', tc.__str__())
-        self.assertTrue(tc.drop_frame)
->>>>>>> 830ead59
 
     def test_frame_to_tc(self):
         tc = Timecode('29.97', '00:00:00;01')
