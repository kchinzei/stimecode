--- conflicted
+++ resolved
@@ -22,11 +22,7 @@
 # THE SOFTWARE.
 
 
-<<<<<<< HEAD
-__version__ = '1.0.1'
-=======
 __version__ = '1.1.0'
->>>>>>> 830ead59
 
 
 class Timecode(object):
